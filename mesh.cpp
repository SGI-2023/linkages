#include "mesh.h"

/*
 * Create |V| x |F| vertex-face adjacency matrix.
 */
Eigen::SparseMatrix<int> buildVertexFaceAdjacency(const Eigen::MatrixXd& V, const Eigen::MatrixXi& F) {

    Eigen::SparseMatrix<int> A(V.rows(), F.rows());
    std::vector<Eigen::Triplet<int>> triplets;
    for (int fi = 0; fi < F.rows(); fi++) {
        int d = F.cols();
        for (int j = 0; j < d; j++) {
            triplets.emplace_back(F(fi, j), fi, 1);
        }
    }
    A.setFromTriplets(triplets.begin(), triplets.end());
    return A;
}

/*
 * Create |F| x |V| face-vertex adjacency matrix (the transpose of the above, but still column-order.)
 */
Eigen::SparseMatrix<int> buildFaceVertexAdjacency(const Eigen::MatrixXd& V, const Eigen::MatrixXi& F) {

    Eigen::SparseMatrix<int> A(F.rows(), V.rows());
    std::vector<Eigen::Triplet<int>> triplets;
    for (int fi = 0; fi < F.rows(); fi++) {
        int d = F.cols();
        for (int j = 0; j < d; j++) {
            triplets.emplace_back(fi, F(fi, j), 1);
        }
    }
    A.setFromTriplets(triplets.begin(), triplets.end());
    return A;
}

/*
 * Return the set of oriented edges between vertices a and b. The sign indicates the orientation of the edge relative to
 * a->b.
 */
int edges(int a, int b, const Eigen::MatrixXi& E) {

    for (int i = 0; i < E.rows(); i++) {
        if (E(i, 0) == a && E(i, 1) == b) {
            return i;
        } else if (E(i, 0) == b && E(i, 1) == a) {
            return -i;
        }
    }
    throw std::logic_error("edge not found between vertices " + std::to_string(a) + " and " + std::to_string(b) + ".");
}

/*
 * Create |F| x |E| face-edge adjacency matrix.
 */
Eigen::SparseMatrix<int> buildFaceEdgeAdjacency(const Eigen::MatrixXi& E, const Eigen::MatrixXi& F) {

    Eigen::SparseMatrix<int> A(F.rows(), E.rows());
    std::vector<Eigen::Triplet<int>> triplets;
    for (int fi = 0; fi < F.rows(); fi++) {
        // Without more mesh structure, I'm not sure how to make this search operation faster.
        int d = F.cols();
        for (int j = 0; j < d; j++) {
            int idx = edges(F(fi, j), F(fi, (j + 1) % d), E);
            triplets.emplace_back(fi, abs(idx), idx > 0 ? 1 : -1);
        }
    }
    A.setFromTriplets(triplets.begin(), triplets.end());
    return A;
}

/*
 * Cut a quad mesh along an edge from vertex <a> to vertex <b>, duplicating vertex <a> but leaving <b> intact.
 * Essentially turning the edge between a and b into a hinge.
 */
void cutHinge(int a, int b, Eigen::MatrixXd& V, Eigen::MatrixXi& E, Eigen::MatrixXi& F, Eigen::SparseMatrix<int>& FE) {

    // Duplicate vertex <a>, adding the duplicate to the end of the vertex list.
    int nV = V.rows();
    V.conservativeResize(nV + 1, 3);
    V.row(nV) = V.row(a);

    // Find all faces with an edge between <a> and <b>, and edit topology.
    Eigen::VectorXi edgeVec = Eigen::VectorXi::Zero(E.rows());
    int eIdx = edges(a, b, E);
    edgeVec(abs(eIdx)) = (eIdx > 0) ? 1 : -1;
    Eigen::VectorXi faceVec = FE * edgeVec;
    if (faceVec.sum() == 0) {
        // don't cut along boundary edges
        for (int i = 0; i < F.rows(); i++) {
            if (faceVec(i) != 0) {
                // pick an arbitrary face whose edges connect to the new vertex
                for (int k = 0; k < F.cols(); k++) {
                    if (F(i, k) == a) {
                        F(i, k) = nV;
                        break;
                    }
                }
                break;
            }
        }
    }

    // Recompute edges.
    igl::edges(F, E);
    FE = buildFaceEdgeAdjacency(E, F);
}


/*
 * Cut a quad mesh along a sequence of edges following the vertex indices in <cut>. Leaves both vertex endpoints of the
 * cut intact, creating a "slit"-like hole in the mesh.
 */
void cutSlit(const std::vector<int>& cut, Eigen::MatrixXd& V, Eigen::MatrixXi& E, Eigen::MatrixXi& F,
             Eigen::SparseMatrix<int>& FE) {

    // Duplicate middle vertices, adding the duplicates to the end of the vertex list.
    int nCut = cut.size(); // number of cut vertices
    int nV = V.rows();
    V.conservativeResize(nV + nCut - 2, 3);
    for (int i = 1; i < nCut - 1; i++) V.row((nV - 1) + i) = V.row(cut[i]);

    // Edit topology. This one is a bit trickier because we can't re-hook edges of an arbitrary face, we have to make
    // sure faces are consistently connected on either side of the slit. Argh, I don't like matrix-based meshes.
    // First get all faces on one side of the cut, and record which cut vertices are incident.
    Eigen::VectorXi edgeVec;
    std::vector<int> cutFaces;
    std::vector<std::array<int, 2>> incVerts;
    for (int i = 1; i < nCut; i++) {
        int eIdx = edges(cut[i - 1], cut[i], E);
        edgeVec = Eigen::VectorXi::Zero(E.rows());
        edgeVec(abs(eIdx)) = (eIdx > 0) ? 1 : -1;
        Eigen::VectorXi faceVec = FE * edgeVec;
        if (faceVec.sum() != 0) continue; // don't cut along boundary edges
        for (int fi = 0; fi < F.rows(); fi++) {
            // Only re-hook faces on the right side of the cut.
            if (faceVec(fi) <= 0) continue;
            cutFaces.push_back(fi);
            incVerts.push_back({i - 1, i});
            break;
        }
    }
    // Now re-hook up the edges on the faces.
    for (int k = 0; k < cutFaces.size(); k++) {
        for (int ei = 0; ei < 2; ei++) {
            int cutIdx = incVerts[k][ei];
            if (cutIdx == 0) continue;
            if (cutIdx == nCut - 1) continue;
            for (int d = 0; d < F.cols(); d++) {
                if (F(cutFaces[k], d) == cut[cutIdx]) {
                    F(cutFaces[k], d) = (nV - 1) + cutIdx;
                    break;
                }
            }
        }
    }

    // Recompute edges.
    igl::edges(F, E);
    FE = buildFaceEdgeAdjacency(E, F);
}

/*
 * Generate a regular grid of N x M rectangles (where N = number of rows of squares, M = number of columns.)
 */
void buildRegularGrid(int N, int M, Eigen::MatrixXd& V, Eigen::MatrixXi& F, double width = 1.0, double height = 1.0) {

    V.resize((N + 1) * (M + 1), 3);
    F.resize(N * M, 4); // N x M quads

    // Write vertices (unit squares)
    double maxX = M * width * 0.5;
    double maxY = N * height * 0.5;
    for (int i = 0; i < N + 1; i++) {
        for (int j = 0; j < M + 1; j++) {
            Eigen::Vector3d p = {-maxX + j * width, maxY - i * height, 0};
            V.row(i * (M + 1) + j) = p;
        }
    }
    // Write quad faces, whose vertices are always in the same order:
    //
    // 0---3
    // |   |
    // 1---2
    //
    for (int i = 0; i < N; i++) {
        for (int j = 0; j < M; j++) {
            F(i * M + j, 0) = i * (M + 1) + j;
            F(i * M + j, 1) = (i + 1) * (M + 1) + j;
            F(i * M + j, 2) = (i + 1) * (M + 1) + (j + 1);
            F(i * M + j, 3) = i * (M + 1) + (j + 1);
        }
    }
}

/*
 * Generate a mesh with a square linkage pattern, with dimensions N x M (where N = number of rows of squares, M = number
 * of columns.)
 *
 * Return the vertex positions and face vertex indices in the matrices V and F, respectively.
 */
void generateSquarePatternMesh(int N, int M, Eigen::MatrixXd& V, Eigen::MatrixXi& F) {
<<<<<<< HEAD
    F.resize(2 * N * M, 3); // Each square is composed of two triangles and there are N * M squares
    std::vector<Eigen::RowVector3d> positions;
    positions.reserve(4 * N * M); // Upper bound of the number of unique vertices, final number should be lower

    const auto linearizeIndex = [numCols = M](int row, int col) { return (row * numCols) + col; };

    const double rowOffset{1.0 / M};
    const double colOffset{1.0 / M};
    int vIdx{-1};
    int prevIdx{0};
    //V.row(vIdx) = Eigen::Vector3d{0.0, rowOffset, 0.0};
    positions.emplace_back(Eigen::RowVector3d{0.0, -rowOffset, 0.0});
    int fIdx{0};
    for (int row = 0; row < N; ++row) {
        ++vIdx;
        if (row > 0) {
            positions.emplace_back(Eigen::RowVector3d{0.0, -row * rowOffset, 0.0});
        }

        for (int col = 0; col < M; ++col) {
            const int squareIdx{linearizeIndex(row, col)};

            if (row % 2 == 0) { // Even row pattern
                if (squareIdx % 2 == 0) { // Even square pattern
                    // vIdx is bottom-left
                    // V.row(vIdx + 1) = Eigen::Vector3d{(col + 1) * colOffset, -(row + 1) * rowOffset, 0.0}; // Bottom-right
                    // V.row(vIdx + 2) = Eigen::Vector3d{col * colOffset, row * rowOffset, 0.0};             // Top-left
                    // V.row(vIdx + 3) = Eigen::Vector3d{(col + 1) * colOffset, row * rowOffset, 0.0};       // Top-right

                    positions.emplace_back(Eigen::RowVector3d{(col + 1) * colOffset, -(row + 1) * rowOffset, 0.0}); // Bottom-right
                    positions.emplace_back(Eigen::RowVector3d{col * colOffset, -row * rowOffset, 0.0});             // Top-left
                    positions.emplace_back(Eigen::RowVector3d{(col + 1) * colOffset, -row * rowOffset, 0.0});       // Top-right

                    F.row(fIdx) = Eigen::Vector3i{vIdx, vIdx + 1, vIdx + 2};
                    F.row(fIdx + 1) = Eigen::Vector3i{vIdx + 2, vIdx + 1, vIdx + 3};
                } else { // Odd square pattern
                    // vIdx is top-left
                    // V.row(vIdx + 1) = Eigen::Vector3d{(col + 1) * colOffset, -row * rowOffset, 0.0};       // Top-right
                    // V.row(vIdx + 2) = Eigen::Vector3d{col * colOffset, -(row + 1) * rowOffset, 0.0};       // Bottom-left
                    // V.row(vIdx + 3) = Eigen::Vector3d{(col + 1) * colOffset, (row + 1) * rowOffset, 0.0}; // Bottom-right

                    positions.emplace_back(Eigen::RowVector3d{(col + 1) * colOffset, -row * rowOffset, 0.0});
                    positions.emplace_back(Eigen::RowVector3d{col * colOffset, -(row + 1) * rowOffset, 0.0});
                    positions.emplace_back(Eigen::RowVector3d{(col + 1) * colOffset, -(row + 1) * rowOffset, 0.0});
                    
                    F.row(fIdx) = Eigen::Vector3i{vIdx, vIdx + 3, vIdx + 1};
                    F.row(fIdx + 1) = Eigen::Vector3i{vIdx + 3, vIdx, vIdx + 2};
                }

                fIdx += 2;
                vIdx += 3;
            }
            else {
                if (squareIdx % 2 == 0) { // Even square pattern
                    // vIdx is top-left
                    // V.row(vIdx + 1) = Eigen::Vector3d{(col + 1) * colOffset, -row * rowOffset, 0.0};       // Top-right
                    // V.row(vIdx + 2) = Eigen::Vector3d{col * colOffset, -(row + 1) * rowOffset, 0.0};       // Bottom-left
                    // V.row(vIdx + 3) = Eigen::Vector3d{(col + 1) * colOffset, (row + 1) * rowOffset, 0.0}; // Bottom-right

                    positions.emplace_back(Eigen::RowVector3d{(col + 1) * colOffset, -row * rowOffset, 0.0});
                    positions.emplace_back(Eigen::RowVector3d{col * colOffset, -(row + 1) * rowOffset, 0.0});
                    positions.emplace_back(Eigen::RowVector3d{(col + 1) * colOffset, -(row + 1) * rowOffset, 0.0});
                    
                    F.row(fIdx) = Eigen::Vector3i{vIdx, vIdx + 3, vIdx + 1};
                    F.row(fIdx + 1) = Eigen::Vector3i{vIdx + 3, vIdx, vIdx + 2};
                } else { // Odd square pattern
                    // vIdx is bottom-left
                    // V.row(vIdx + 1) = Eigen::Vector3d{(col + 1) * colOffset, -(row + 1) * rowOffset, 0.0}; // Bottom-right
                    // V.row(vIdx + 2) = Eigen::Vector3d{col * colOffset, row * rowOffset, 0.0};             // Top-left
                    // V.row(vIdx + 3) = Eigen::Vector3d{(col + 1) * colOffset, row * rowOffset, 0.0};       // Top-right

                    positions.emplace_back(Eigen::RowVector3d{(col + 1) * colOffset, -(row + 1) * rowOffset, 0.0}); // Bottom-right
                    positions.emplace_back(Eigen::RowVector3d{col * colOffset, -row * rowOffset, 0.0});             // Top-left
                    positions.emplace_back(Eigen::RowVector3d{(col + 1) * colOffset, -row * rowOffset, 0.0});       // Top-right

                    F.row(fIdx) = Eigen::Vector3i{vIdx, vIdx + 1, vIdx + 2};
                    F.row(fIdx + 1) = Eigen::Vector3i{vIdx + 2, vIdx + 1, vIdx + 3};
                }

                fIdx += 2;
                vIdx += 3;
                
            }
        }
    }

    assert(vIdx + 1 == positions.size());
    V = Eigen::Map<Eigen::MatrixXd>(positions.front().data(), 3, positions.size());
    V.transposeInPlace();

    /*
    std::cout << "Pos=\n";
    for (int i = 0; i < vIdx + 1; ++i) {
        std::cout << "at " << i << ": " << positions[i] << "\n";
    }
    */
    std::cout << "Vertices =\n" << V << "\n";
    std::cout << "Faces =\n" << F << "\n";

=======

    buildRegularGrid(N, M, V, F);
    int nV = V.rows();
    int offset = 0;
    std::vector<int> dupVerts(nV); // store new index of duplicated vertex
    std::iota(begin(dupVerts), end(dupVerts), 0);

    // To speedup computation, create adjacency matrices.
    Eigen::MatrixXi E;
    igl::edges(F, E);
    Eigen::SparseMatrix<int> FE = buildFaceEdgeAdjacency(E, F);

    // Cut mesh! Make "horizontal" cuts first.
    // Iterate over each row of vertices, ignoring the top and bottom of boundary vertices.
    for (int i = 1; i < N; i++) {
        if ((M + i) % 2 == 0) {
            for (int j = 0; j < M; j += 2) {
                std::vector<int> indices = {i * (M + 1) + j, i * (M + 1) + (j + 1), i * (M + 1) + (j + 2)};
                cutSlit(indices, V, E, F, FE);

                dupVerts[i * (M + 1) + (j + 1)] = nV + offset;
                offset += 1;
            }
        } else {
            cutHinge(i * (M + 1) + 0, i * (M + 1) + 1, V, E, F, FE);
            dupVerts[i * (M + 1) + 0] = nV + offset;
            offset += 1;
            cutHinge(i * (M + 1) + M, i * (M + 1) + (M - 1), V, E, F, FE);
            dupVerts[i * (M + 1) + M] = nV + offset;
            offset += 1;
            for (int j = 1; j < M - 1; j += 2) {
                std::vector<int> indices = {i * (M + 1) + j, i * (M + 1) + (j + 1), i * (M + 1) + (j + 2)};
                cutSlit(indices, V, E, F, FE);

                dupVerts[i * (M + 1) + (j + 1)] = nV + offset;
                offset += 1;
            }
        }
    }
    // Now make vertical cuts. The logic is the same as for the horizontal cuts, just with the iteration order swapped
    // (iterate over columns instead of rows.)
    for (int j = 1; j < M; j++) {
        if ((N + j) % 2 != 0) {
            for (int i = 0; i < N; i += 2) {
                std::vector<int> indices = {i * (M + 1) + j, (i + 1) * (M + 1) + j, dupVerts[(i + 2) * (M + 1) + j]};
                cutSlit(indices, V, E, F, FE);
            }
        } else {
            cutHinge(0 * (M + 1) + j, dupVerts[1 * (M + 1) + j], V, E, F, FE);
            cutHinge(N * (M + 1) + j, (N - 1) * (M + 1) + j, V, E, F, FE);
            for (int i = 1; i < N - 1; i += 2) {
                std::vector<int> indices = {i * (M + 1) + j, (i + 1) * (M + 1) + j, dupVerts[(i + 2) * (M + 1) + j]};
                cutSlit(indices, V, E, F, FE);
            }
        }
    }

    // Triangulate quads with alternating diagonals. I don't really have a good reason for this.
    Eigen::MatrixXi tF(2 * F.rows(), 3); // tri faces
    for (int i = 0; i < N; i++) {
        for (int j = 0; j < M; j++) {
            Eigen::Vector3i LL = {F(i * M + j, 0), F(i * M + j, 1), F(i * M + j, 2)}; // lower left triangle
            Eigen::Vector3i UR = {F(i * M + j, 0), F(i * M + j, 2), F(i * M + j, 3)}; // upper right triangle
            Eigen::Vector3i UL = {F(i * M + j, 0), F(i * M + j, 1), F(i * M + j, 3)}; // upper left triangle
            Eigen::Vector3i LR = {F(i * M + j, 3), F(i * M + j, 1), F(i * M + j, 2)}; // lower right triangle
            bool sgn = (i % 2 == 0) == (j % 2 == 0);
            Eigen::Vector3i T1 = sgn ? LL : LR;
            Eigen::Vector3i T2 = sgn ? UR : UL;
            tF(i * 2 * M + 2 * j, 0) = T1(0);
            tF(i * 2 * M + 2 * j, 1) = T1(1);
            tF(i * 2 * M + 2 * j, 2) = T1(2);

            tF(i * 2 * M + (2 * j + 1), 0) = T2(0);
            tF(i * 2 * M + (2 * j + 1), 1) = T2(1);
            tF(i * 2 * M + (2 * j + 1), 2) = T2(2);
        }
    }

    F = tF;
>>>>>>> 34d0d479
}


/* TODO: Feel free to generate other linkage patterns, such as rectangle, parallelogram, etc.! */<|MERGE_RESOLUTION|>--- conflicted
+++ resolved
@@ -200,107 +200,6 @@
  * Return the vertex positions and face vertex indices in the matrices V and F, respectively.
  */
 void generateSquarePatternMesh(int N, int M, Eigen::MatrixXd& V, Eigen::MatrixXi& F) {
-<<<<<<< HEAD
-    F.resize(2 * N * M, 3); // Each square is composed of two triangles and there are N * M squares
-    std::vector<Eigen::RowVector3d> positions;
-    positions.reserve(4 * N * M); // Upper bound of the number of unique vertices, final number should be lower
-
-    const auto linearizeIndex = [numCols = M](int row, int col) { return (row * numCols) + col; };
-
-    const double rowOffset{1.0 / M};
-    const double colOffset{1.0 / M};
-    int vIdx{-1};
-    int prevIdx{0};
-    //V.row(vIdx) = Eigen::Vector3d{0.0, rowOffset, 0.0};
-    positions.emplace_back(Eigen::RowVector3d{0.0, -rowOffset, 0.0});
-    int fIdx{0};
-    for (int row = 0; row < N; ++row) {
-        ++vIdx;
-        if (row > 0) {
-            positions.emplace_back(Eigen::RowVector3d{0.0, -row * rowOffset, 0.0});
-        }
-
-        for (int col = 0; col < M; ++col) {
-            const int squareIdx{linearizeIndex(row, col)};
-
-            if (row % 2 == 0) { // Even row pattern
-                if (squareIdx % 2 == 0) { // Even square pattern
-                    // vIdx is bottom-left
-                    // V.row(vIdx + 1) = Eigen::Vector3d{(col + 1) * colOffset, -(row + 1) * rowOffset, 0.0}; // Bottom-right
-                    // V.row(vIdx + 2) = Eigen::Vector3d{col * colOffset, row * rowOffset, 0.0};             // Top-left
-                    // V.row(vIdx + 3) = Eigen::Vector3d{(col + 1) * colOffset, row * rowOffset, 0.0};       // Top-right
-
-                    positions.emplace_back(Eigen::RowVector3d{(col + 1) * colOffset, -(row + 1) * rowOffset, 0.0}); // Bottom-right
-                    positions.emplace_back(Eigen::RowVector3d{col * colOffset, -row * rowOffset, 0.0});             // Top-left
-                    positions.emplace_back(Eigen::RowVector3d{(col + 1) * colOffset, -row * rowOffset, 0.0});       // Top-right
-
-                    F.row(fIdx) = Eigen::Vector3i{vIdx, vIdx + 1, vIdx + 2};
-                    F.row(fIdx + 1) = Eigen::Vector3i{vIdx + 2, vIdx + 1, vIdx + 3};
-                } else { // Odd square pattern
-                    // vIdx is top-left
-                    // V.row(vIdx + 1) = Eigen::Vector3d{(col + 1) * colOffset, -row * rowOffset, 0.0};       // Top-right
-                    // V.row(vIdx + 2) = Eigen::Vector3d{col * colOffset, -(row + 1) * rowOffset, 0.0};       // Bottom-left
-                    // V.row(vIdx + 3) = Eigen::Vector3d{(col + 1) * colOffset, (row + 1) * rowOffset, 0.0}; // Bottom-right
-
-                    positions.emplace_back(Eigen::RowVector3d{(col + 1) * colOffset, -row * rowOffset, 0.0});
-                    positions.emplace_back(Eigen::RowVector3d{col * colOffset, -(row + 1) * rowOffset, 0.0});
-                    positions.emplace_back(Eigen::RowVector3d{(col + 1) * colOffset, -(row + 1) * rowOffset, 0.0});
-                    
-                    F.row(fIdx) = Eigen::Vector3i{vIdx, vIdx + 3, vIdx + 1};
-                    F.row(fIdx + 1) = Eigen::Vector3i{vIdx + 3, vIdx, vIdx + 2};
-                }
-
-                fIdx += 2;
-                vIdx += 3;
-            }
-            else {
-                if (squareIdx % 2 == 0) { // Even square pattern
-                    // vIdx is top-left
-                    // V.row(vIdx + 1) = Eigen::Vector3d{(col + 1) * colOffset, -row * rowOffset, 0.0};       // Top-right
-                    // V.row(vIdx + 2) = Eigen::Vector3d{col * colOffset, -(row + 1) * rowOffset, 0.0};       // Bottom-left
-                    // V.row(vIdx + 3) = Eigen::Vector3d{(col + 1) * colOffset, (row + 1) * rowOffset, 0.0}; // Bottom-right
-
-                    positions.emplace_back(Eigen::RowVector3d{(col + 1) * colOffset, -row * rowOffset, 0.0});
-                    positions.emplace_back(Eigen::RowVector3d{col * colOffset, -(row + 1) * rowOffset, 0.0});
-                    positions.emplace_back(Eigen::RowVector3d{(col + 1) * colOffset, -(row + 1) * rowOffset, 0.0});
-                    
-                    F.row(fIdx) = Eigen::Vector3i{vIdx, vIdx + 3, vIdx + 1};
-                    F.row(fIdx + 1) = Eigen::Vector3i{vIdx + 3, vIdx, vIdx + 2};
-                } else { // Odd square pattern
-                    // vIdx is bottom-left
-                    // V.row(vIdx + 1) = Eigen::Vector3d{(col + 1) * colOffset, -(row + 1) * rowOffset, 0.0}; // Bottom-right
-                    // V.row(vIdx + 2) = Eigen::Vector3d{col * colOffset, row * rowOffset, 0.0};             // Top-left
-                    // V.row(vIdx + 3) = Eigen::Vector3d{(col + 1) * colOffset, row * rowOffset, 0.0};       // Top-right
-
-                    positions.emplace_back(Eigen::RowVector3d{(col + 1) * colOffset, -(row + 1) * rowOffset, 0.0}); // Bottom-right
-                    positions.emplace_back(Eigen::RowVector3d{col * colOffset, -row * rowOffset, 0.0});             // Top-left
-                    positions.emplace_back(Eigen::RowVector3d{(col + 1) * colOffset, -row * rowOffset, 0.0});       // Top-right
-
-                    F.row(fIdx) = Eigen::Vector3i{vIdx, vIdx + 1, vIdx + 2};
-                    F.row(fIdx + 1) = Eigen::Vector3i{vIdx + 2, vIdx + 1, vIdx + 3};
-                }
-
-                fIdx += 2;
-                vIdx += 3;
-                
-            }
-        }
-    }
-
-    assert(vIdx + 1 == positions.size());
-    V = Eigen::Map<Eigen::MatrixXd>(positions.front().data(), 3, positions.size());
-    V.transposeInPlace();
-
-    /*
-    std::cout << "Pos=\n";
-    for (int i = 0; i < vIdx + 1; ++i) {
-        std::cout << "at " << i << ": " << positions[i] << "\n";
-    }
-    */
-    std::cout << "Vertices =\n" << V << "\n";
-    std::cout << "Faces =\n" << F << "\n";
-
-=======
 
     buildRegularGrid(N, M, V, F);
     int nV = V.rows();
@@ -380,7 +279,6 @@
     }
 
     F = tF;
->>>>>>> 34d0d479
 }
 
 
